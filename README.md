# Overview
This repository contains all the code needed to complete the final project for the Localization course in Udacity's Self-Driving Car Nanodegree.

#### Submission
All you will submit is your completed version of `particle_filter.cpp`, which is located in the `src` directory. You should probably do a `git pull` before submitting to verify that your project passes the most up-to-date version of the grading code (there are some parameters in `src/main.cpp` which govern the requirements on accuracy and run time.)

## Project Introduction
Your robot has been kidnapped and transported to a new location! Luckily it has a map of this location, a (noisy) GPS estimate of its initial location, and lots of (noisy) sensor and control data.

In this project you will implement a 2 dimensional particle filter in C++. Your particle filter will be given a map and some initial localization information (analogous to what a GPS would provide). At each time step your filter will also get observation and control data. 

## Running the Code
This project involves the Term 2 Simulator which can be downloaded [here](https://github.com/udacity/self-driving-car-sim/releases)

This repository includes two files that can be used to set up and intall uWebSocketIO for either Linux or Mac systems. For windows you can use either Docker, VMware, or even Windows 10 Bash on Ubuntu to install uWebSocketIO.

Once the install for uWebSocketIO is complete, the main program can be built and ran by doing the following from the project top directory.

mkdir build
cd build
cmake ..
make
./particle_filter

Note that the programs that need to be written to accomplish the project are src/particle_filter.cpp, and particle_filter.h

The program main.cpp has already been filled out, but feel free to modify it.

Here is the main protcol that main.cpp uses for uWebSocketIO in communicating with the simulator.

INPUT: values provided by the simulator to the c++ program

// sense noisy position data from the simulator

["sense_x"] 

["sense_y"] 

["sense_theta"] 

// get the previous velocity and yaw rate to predict the particle's transitioned state

["previous_velocity"]

["previous_yawrate"]

// receive noisy observation data from the simulator, in a respective list of x/y values

["sense_observations_x"] 

["sense_observations_y"] 


OUTPUT: values provided by the c++ program to the simulator

// best particle values used for calculating the error evaluation

["best_particle_x"]

["best_particle_y"]

["best_particle_theta"] 

//Optional message data used for debugging particle's sensing and associations

// for respective (x,y) sensed positions ID label 

["best_particle_associations"]

// for respective (x,y) sensed positions

["best_particle_sense_x"] <= list of sensed x positions

["best_particle_sense_y"] <= list of sensed y positions


Your job is to build out the methods in `particle_filter.cpp` until the simulator output says:

```
Success! Your particle filter passed!
```

# Implementing the Particle Filter
The directory structure of this repository is as follows:

```
root
|   build.sh
|   clean.sh
|   CMakeLists.txt
|   README.md
|   run.sh
|
|___data
|   |   
|   |   map_data.txt
|   
|   
|___src
    |   helper_functions.h
    |   main.cpp
    |   map.h
    |   particle_filter.cpp
    |   particle_filter.h
```

The only file you should modify is `particle_filter.cpp` in the `src` directory. The file contains the scaffolding of a `ParticleFilter` class and some associated methods. Read through the code, the comments, and the header file `particle_filter.h` to get a sense for what this code is expected to do.

If you are interested, take a look at `src/main.cpp` as well. This file contains the code that will actually be running your particle filter and calling the associated methods.

## Inputs to the Particle Filter
You can find the inputs to the particle filter in the `data` directory. 

#### The Map*
`map_data.txt` includes the position of landmarks (in meters) on an arbitrary Cartesian coordinate system. Each row has three columns
1. x position
2. y position
3. landmark id

### All other data the simulator provides, such as observations and controls.

> * Map data provided by 3D Mapping Solutions GmbH.

## Success Criteria
If your particle filter passes the current grading code in the simulator (you can make sure you have the current version at any time by doing a `git pull`), then you should pass! 

The things the grading code is looking for are:

<<<<<<< HEAD
1. **Accuracy**: your particle filter should localize vehicle position and yaw to within the values specified in the parameters `max_translation_error` and `max_yaw_error` in `src/main.cpp`.
=======
1. **Accuracy**: your particle filter should localize vehicle position and yaw to within the values specified in the parameters `max_translation_error` (maximum allowed error in x or y) and `max_yaw_error` in `src/main.cpp`.
2. **Performance**: your particle filter should complete execution within the time specified by `max_runtime` in `src/main.cpp`.
>>>>>>> 4829b011

2. **Performance**: your particle filter should complete execution within the time of 100 seconds.

<|MERGE_RESOLUTION|>--- conflicted
+++ resolved
@@ -126,12 +126,8 @@
 
 The things the grading code is looking for are:
 
-<<<<<<< HEAD
+
 1. **Accuracy**: your particle filter should localize vehicle position and yaw to within the values specified in the parameters `max_translation_error` and `max_yaw_error` in `src/main.cpp`.
-=======
-1. **Accuracy**: your particle filter should localize vehicle position and yaw to within the values specified in the parameters `max_translation_error` (maximum allowed error in x or y) and `max_yaw_error` in `src/main.cpp`.
-2. **Performance**: your particle filter should complete execution within the time specified by `max_runtime` in `src/main.cpp`.
->>>>>>> 4829b011
 
 2. **Performance**: your particle filter should complete execution within the time of 100 seconds.
 
